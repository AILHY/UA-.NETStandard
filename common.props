--- conflicted
+++ resolved
@@ -7,12 +7,8 @@
     <Copyright>Copyright © 2004-2022 OPC Foundation, Inc</Copyright>
     <Company>OPC Foundation</Company>
     <Authors>OPC Foundation</Authors>
-<<<<<<< HEAD
     <!-- TODO reduce noWarn -->
-    <NoWarn>NU5125;RCS1138;RCS1139;RCS1075;CS1594;CS1591;NETSDK1138</NoWarn>
-=======
-    <NoWarn>NU5125;CA2254</NoWarn>
->>>>>>> 5c8cea29
+    <NoWarn>NU5125;RCS1138;RCS1139;RCS1075;CS1594;CS1591;NETSDK1138;CA2254</NoWarn>
     <NeutralLanguage>en-US</NeutralLanguage>
     <HighEntropyVA>true</HighEntropyVA>
     <IsPackable>false</IsPackable>
