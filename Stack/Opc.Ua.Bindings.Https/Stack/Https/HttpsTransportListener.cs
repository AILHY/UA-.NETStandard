/* ========================================================================
 * Copyright (c) 2005-2020 The OPC Foundation, Inc. All rights reserved.
 *
 * OPC Reciprocal Community License ("RCL") Version 1.00
 * 
 * Unless explicitly acquired and licensed from Licensor under another 
 * license, the contents of this file are subject to the Reciprocal 
 * Community License ("RCL") Version 1.00, or subsequent versions 
 * as allowed by the RCL, and You may not copy or use this file in either 
 * source code or executable form, except in compliance with the terms and 
 * conditions of the RCL.
 * 
 * All software distributed under the RCL is provided strictly on an 
 * "AS IS" basis, WITHOUT WARRANTY OF ANY KIND, EITHER EXPRESS OR IMPLIED, 
 * AND LICENSOR HEREBY DISCLAIMS ALL SUCH WARRANTIES, INCLUDING WITHOUT 
 * LIMITATION, ANY WARRANTIES OF MERCHANTABILITY, FITNESS FOR A PARTICULAR 
 * PURPOSE, QUIET ENJOYMENT, OR NON-INFRINGEMENT. See the RCL for specific 
 * language governing rights and limitations under the RCL.
 *
 * The complete license agreement can be found here:
 * http://opcfoundation.org/License/RCL/1.00/
 * ======================================================================*/

using System;
using System.IO;
using System.Net;
using System.Security.Authentication;
using System.Security.Cryptography.X509Certificates;
using System.Threading.Tasks;
using Microsoft.AspNetCore.Builder;
using Microsoft.AspNetCore.Hosting;
using Microsoft.AspNetCore.Http;
using Microsoft.AspNetCore.Server.Kestrel.Https;
using Microsoft.Extensions.Hosting;


namespace Opc.Ua.Bindings
{
    /// <summary>
    /// Creates a new <see cref="HttpsTransportListener"/> with
    /// <see cref="ITransportListener"/> interface.
    /// </summary>
    public class HttpsTransportListenerFactory : HttpsServiceHost
    {
        /// <summary>
        /// The protocol supported by the listener.
        /// </summary>
        public override string UriScheme => Utils.UriSchemeHttps;

        /// <summary>
        /// The method creates a new instance of a <see cref="HttpsTransportListener"/>.
        /// </summary>
        /// <returns>The transport listener.</returns>
        public override ITransportListener Create()
        {
            return new HttpsTransportListener();
        }
    }

    /// <summary>
    /// Implements the kestrel startup of the Https listener.
    /// </summary>
    public class Startup
    {
        /// <summary>
        /// Get the Https listener.
        /// </summary>
        public static HttpsTransportListener Listener { get; set; }

        /// <summary>
        /// Configure the request pipeline for the listener.
        /// </summary>
        /// <param name="appBuilder">The application builder.</param>
        public void Configure(IApplicationBuilder appBuilder)
        {
            appBuilder.Run(async context => {
                if (context.Request.Method != "POST")
                {
                    context.Response.ContentLength = 0;
                    context.Response.ContentType = "text/plain";
                    context.Response.StatusCode = (int)HttpStatusCode.MethodNotAllowed;
                    await context.Response.WriteAsync(string.Empty).ConfigureAwait(false);
                }
                else
                {
                    await Listener.SendAsync(context).ConfigureAwait(false);
                }
            });
        }
    }

    /// <summary>
    /// Manages the connections for a UA HTTPS server.
    /// </summary>
    public class HttpsTransportListener : ITransportListener
    {
        #region Constructors
        /// <summary>
        /// Initializes a new instance of the <see cref="HttpsTransportListener"/> class.
        /// </summary>
        public HttpsTransportListener()
        {
        }
        #endregion

        #region IDisposable Members
        /// <summary>
        /// Frees any unmanaged resources.
        /// </summary>
        public void Dispose()
        {
            Dispose(true);
        }

        /// <summary>
        /// An overrideable version of the Dispose.
        /// </summary>
        [System.Diagnostics.CodeAnalysis.SuppressMessage("Microsoft.Usage", "CA2213:DisposableFieldsShouldBeDisposed", MessageId = "m_simulator")]
        protected virtual void Dispose(bool disposing)
        {
            if (disposing)
            {
                ConnectionStatusChanged = null;
                ConnectionWaiting = null;
                Utils.SilentDispose(m_host);
                m_host = null;
            }
        }
        #endregion

        #region ITransportListener Members
        /// <summary>
        /// The URI scheme handled by the listener.
        /// </summary>
        public string UriScheme => Utils.UriSchemeHttps;

        /// <summary>
        /// Opens the listener and starts accepting connection.
        /// </summary>
        /// <param name="baseAddress">The base address.</param>
        /// <param name="settings">The settings to use when creating the listener.</param>
        /// <param name="callback">The callback to use when requests arrive via the channel.</param>
        /// <exception cref="ArgumentNullException">Thrown if any parameter is null.</exception>
        /// <exception cref="ServiceResultException">Thrown if any communication error occurs.</exception>
        public void Open(
            Uri baseAddress,
            TransportListenerSettings settings,
            ITransportListenerCallback callback)
        {
            // assign a unique guid to the listener.
            m_listenerId = Guid.NewGuid().ToString();

            m_uri = baseAddress;
            m_descriptions = settings.Descriptions;
            var configuration = settings.Configuration;

            // initialize the quotas.
            m_quotas = new ChannelQuotas {
                MaxBufferSize = configuration.MaxBufferSize,
                MaxMessageSize = configuration.MaxMessageSize,
                ChannelLifetime = configuration.ChannelLifetime,
                SecurityTokenLifetime = configuration.SecurityTokenLifetime,

                MessageContext = new ServiceMessageContext {
                    MaxArrayLength = configuration.MaxArrayLength,
                    MaxByteStringLength = configuration.MaxByteStringLength,
                    MaxMessageSize = configuration.MaxMessageSize,
                    MaxStringLength = configuration.MaxStringLength,
                    NamespaceUris = settings.NamespaceUris,
                    ServerUris = new StringTable(),
                    Factory = settings.Factory
                },

                CertificateValidator = settings.CertificateValidator
            };

            // save the callback to the server.
            m_callback = callback;

            m_serverCert = settings.ServerCertificate;

            // start the listener
            Start();
        }

        /// <summary>
        /// Closes the listener and stops accepting connection.
        /// </summary>
        /// <exception cref="ServiceResultException">Thrown if any communication error occurs.</exception>
        public void Close()
        {
            Stop();
        }

        /// <summary>
        /// Raised when a new connection is waiting for a client.
        /// </summary>
        public event ConnectionWaitingHandlerAsync ConnectionWaiting;

        /// <summary>
        /// Raised when a monitored connection's status changed.
        /// </summary>
        public event EventHandler<ConnectionStatusEventArgs> ConnectionStatusChanged;

        /// <inheritdoc/>
        /// <remarks>
        /// Reverse connect for the https transport listener is not implemeted.
        /// </remarks>
        public void CreateReverseConnection(Uri url, int timeout)
        {
            // suppress warnings
            ConnectionWaiting = null;
            ConnectionWaiting?.Invoke(null, null);
            ConnectionStatusChanged = null;
            ConnectionStatusChanged?.Invoke(null, null);
            throw new NotImplementedException();
        }
        #endregion

        #region Public Methods
        /// <summary>
        /// Gets the URL for the listener's endpoint.
        /// </summary>
        /// <value>The URL for the listener's endpoint.</value>
        public Uri EndpointUrl => m_uri;

        /// <summary>
        /// Starts listening at the specified port.
        /// </summary>
        public void Start()
        {
            Startup.Listener = this;
            m_hostBuilder = new WebHostBuilder();
            HttpsConnectionAdapterOptions httpsOptions = new HttpsConnectionAdapterOptions();
            httpsOptions.CheckCertificateRevocation = false;
            httpsOptions.ClientCertificateMode = ClientCertificateMode.NoCertificate;
            httpsOptions.ServerCertificate = m_serverCert;

            // note: although security tools recommend 'None' here,
            // it only works on .NET 4.6.2 if Tls12 is used
#if NET462
            httpsOptions.SslProtocols = SslProtocols.Tls12;
#else
            httpsOptions.SslProtocols = SslProtocols.None;
#endif
            bool bindToSpecifiedAddress = true;
            UriHostNameType hostType = Uri.CheckHostName(m_uri.Host);
            if (hostType == UriHostNameType.Dns || hostType == UriHostNameType.Unknown || hostType == UriHostNameType.Basic)
            {
                bindToSpecifiedAddress = false;
            }

            if (bindToSpecifiedAddress)
            {
                IPAddress ipAddress = IPAddress.Parse(m_uri.Host);
                m_hostBuilder.UseKestrel(options => {
                    options.Listen(ipAddress, m_uri.Port, listenOptions => {
                        listenOptions.UseHttps(httpsOptions);
                    });
                });
            }
            else
            {
                m_hostBuilder.UseKestrel(options => {
                    options.ListenAnyIP(m_uri.Port, listenOptions => {
                        listenOptions.UseHttps(httpsOptions);
                    });
                });
            }

            m_hostBuilder.UseContentRoot(Directory.GetCurrentDirectory());
            m_hostBuilder.UseStartup<Startup>();
            m_host = m_hostBuilder.Start(Utils.ReplaceLocalhost(m_uri.ToString()));
        }

        /// <summary>
        /// Stops listening.
        /// </summary>
        public void Stop()
        {
            Dispose();
        }
        #endregion

        #region Private Methods
        /// <summary>
        /// Handles requests arriving from a channel.
        /// </summary>
        public async Task SendAsync(HttpContext context)
        {
            IAsyncResult result = null;

            try
            {
                if (m_callback == null)
                {
                    context.Response.ContentLength = 0;
                    context.Response.ContentType = "text/plain";
                    context.Response.StatusCode = (int)HttpStatusCode.NotImplemented;
                    await context.Response.WriteAsync(string.Empty).ConfigureAwait(false);
                    return;
                }

                if (context.Request.ContentType != "application/octet-stream")
                {
                    context.Response.ContentLength = 0;
                    context.Response.ContentType = "text/plain";
                    context.Response.StatusCode = (int)HttpStatusCode.BadRequest;
                    await context.Response.WriteAsync("HTTPSLISTENER - Unsupported content type.").ConfigureAwait(false);
                    return;
                }

                int length = (int)context.Request.ContentLength;
                byte[] buffer = await ReadBodyAsync(context.Request).ConfigureAwait(false);

                if (buffer.Length != length)
                {
                    context.Response.ContentLength = 0;
                    context.Response.ContentType = "text/plain";
                    context.Response.StatusCode = (int)HttpStatusCode.BadRequest;
                    await context.Response.WriteAsync("HTTPSLISTENER - Couldn't decode buffer.").ConfigureAwait(false);
                    return;
                }

                IServiceRequest input = (IServiceRequest)BinaryDecoder.DecodeMessage(buffer, null, m_quotas.MessageContext);

                // extract the JWT token from the HTTP headers.
                if (input.RequestHeader == null)
                {
                    input.RequestHeader = new RequestHeader();
                }

                if (NodeId.IsNull(input.RequestHeader.AuthenticationToken) && input.TypeId != DataTypeIds.CreateSessionRequest)
                {
                    if (context.Request.Headers.ContainsKey("Authorization"))
                    {
                        foreach (string value in context.Request.Headers["Authorization"])
                        {
                            if (value.StartsWith("Bearer"))
                            {
                                // note: use NodeId(string, uint) to avoid the NodeId.Parse call.
                                input.RequestHeader.AuthenticationToken = new NodeId(value.Substring("Bearer ".Length).Trim(), 0);
                            }
                        }
                    }
                }

                if (!context.Request.Headers.TryGetValue("OPCUA-SecurityPolicy", out var header))
                {
                    header = SecurityPolicies.None;
                }

                EndpointDescription endpoint = null;
                foreach (var ep in m_descriptions)
                {
                    if (ep.EndpointUrl.StartsWith(Utils.UriSchemeHttps))
                    {
                        if (!string.IsNullOrEmpty(header))
                        {
                            if (string.Compare(ep.SecurityPolicyUri, header) != 0)
                            {
                                continue;
                            }
                        }

                        endpoint = ep;
                        break;
                    }
                }

                if (endpoint == null &&
                    input.TypeId != DataTypeIds.GetEndpointsRequest &&
                    input.TypeId != DataTypeIds.FindServersRequest)
                {
                    var message = "Connection refused, invalid security policy.";
                    Utils.LogError(message);
                    context.Response.ContentLength = message.Length;
                    context.Response.ContentType = "text/plain";
                    context.Response.StatusCode = (int)HttpStatusCode.Unauthorized;
                    await context.Response.WriteAsync(message).ConfigureAwait(false);
                }

                result = m_callback.BeginProcessRequest(
                    m_listenerId,
                    endpoint,
                    input as IServiceRequest,
                    null,
                    null);

                IServiceResponse output = m_callback.EndProcessRequest(result);

                byte[] response = BinaryEncoder.EncodeMessage(output, m_quotas.MessageContext);
                context.Response.ContentLength = response.Length;
                context.Response.ContentType = context.Request.ContentType;
                context.Response.StatusCode = (int)HttpStatusCode.OK;
<<<<<<< HEAD
#if NETSTANDARD2_1 || NET5_0_OR_GREATER
=======
#if NETSTANDARD2_1 || NET5_0_OR_GREATER || NETCOREAPP3_1_OR_GREATER
>>>>>>> 7a3c3791
                await context.Response.Body.WriteAsync(response.AsMemory(0, response.Length)).ConfigureAwait(false);
#else
                await context.Response.Body.WriteAsync(response, 0, response.Length).ConfigureAwait(false);
#endif
            }
            catch (Exception e)
            {
                Utils.LogError(e, "HTTPSLISTENER - Unexpected error processing request.");
                context.Response.ContentLength = e.Message.Length;
                context.Response.ContentType = "text/plain";
                context.Response.StatusCode = (int)HttpStatusCode.InternalServerError;
                await context.Response.WriteAsync(e.Message).ConfigureAwait(false);
            }
        }

        /// <summary>
        /// Called when a UpdateCertificate event occured.
        /// </summary>
        public void CertificateUpdate(
            ICertificateValidator validator,
            X509Certificate2 serverCertificate,
            X509Certificate2Collection serverCertificateChain)
        {
            Stop();

            m_quotas.CertificateValidator = validator;
            m_serverCert = serverCertificate;
            foreach (var description in m_descriptions)
            {
                if (description.ServerCertificate != null)
                {
                    description.ServerCertificate = serverCertificate.RawData;
                }
            }

            Start();
        }

        private static async Task<byte[]> ReadBodyAsync(HttpRequest req)
        {
            using (var memory = new MemoryStream())
            using (var reader = new StreamReader(req.Body))
            {
                await reader.BaseStream.CopyToAsync(memory).ConfigureAwait(false);
                return memory.ToArray();
            }
        }
        #endregion

        #region Private Fields
        private string m_listenerId;
        private Uri m_uri;
        private EndpointDescriptionCollection m_descriptions;
        private ChannelQuotas m_quotas;
        private ITransportListenerCallback m_callback;
        private IWebHostBuilder m_hostBuilder;
        private IWebHost m_host;
        private X509Certificate2 m_serverCert;
        #endregion
    }
}<|MERGE_RESOLUTION|>--- conflicted
+++ resolved
@@ -393,11 +393,7 @@
                 context.Response.ContentLength = response.Length;
                 context.Response.ContentType = context.Request.ContentType;
                 context.Response.StatusCode = (int)HttpStatusCode.OK;
-<<<<<<< HEAD
-#if NETSTANDARD2_1 || NET5_0_OR_GREATER
-=======
 #if NETSTANDARD2_1 || NET5_0_OR_GREATER || NETCOREAPP3_1_OR_GREATER
->>>>>>> 7a3c3791
                 await context.Response.Body.WriteAsync(response.AsMemory(0, response.Length)).ConfigureAwait(false);
 #else
                 await context.Response.Body.WriteAsync(response, 0, response.Length).ConfigureAwait(false);
