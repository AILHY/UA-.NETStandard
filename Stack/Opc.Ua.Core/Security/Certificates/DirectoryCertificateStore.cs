--- conflicted
+++ resolved
@@ -338,11 +338,7 @@
 
                         if (!String.IsNullOrEmpty(thumbprint))
                         {
-<<<<<<< HEAD
-                            if (subjectName.Contains('='))
-=======
                             if (!string.Equals(certificate.Thumbprint, thumbprint, StringComparison.OrdinalIgnoreCase))
->>>>>>> 7a3c3791
                             {
                                 continue;
                             }
