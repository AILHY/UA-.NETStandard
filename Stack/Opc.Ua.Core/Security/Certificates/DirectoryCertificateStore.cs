--- conflicted
+++ resolved
@@ -308,7 +308,6 @@
         public bool SupportsLoadPrivateKey => true;
 
         /// <summary>
-<<<<<<< HEAD
         /// Loads the private key certificate with RSA signature from a PFX file in the certificate store.
         /// </summary>
         [Obsolete("Use LoadPrivateKey with certificateType.")]
@@ -319,9 +318,6 @@
 
         /// <summary>
         /// Loads the private key from a PFX file in the certificate store.
-=======
-        /// Loads the private key from a PFX/PEM file in the certificate store.
->>>>>>> 23a8930d
         /// </summary>
         public async Task<X509Certificate2> LoadPrivateKey(string thumbprint, string subjectName, NodeId certificateType, string password)
         {
@@ -373,12 +369,7 @@
                             }
                         }
 
-<<<<<<< HEAD
                         if (!CertificateIdentifier.ValidateCertificateType(certificate, certificateType))
-=======
-                        // skip if not RSA certificate
-                        if (X509Utils.GetRSAPublicKeySize(certificate) < 0)
->>>>>>> 23a8930d
                         {
                             continue;
                         }
@@ -409,7 +400,7 @@
                                         privateKeyFilePfx.FullName,
                                         password,
                                         flag);
-                                    if (X509Utils.VerifyRSAKeyPair(certificate, certificate, true))
+                                    if (X509Utils.VerifyKeyPair(certificate, certificate, true))
                                     {
                                         Utils.LogInfo(Utils.TraceMasks.Security, "Imported the PFX private key for [{0}].", certificate.Thumbprint);
                                         return certificate;
@@ -422,30 +413,15 @@
                                 }
                             }
                         }
-<<<<<<< HEAD
-
-                        certificateFound = true;
-                        password = password ?? string.Empty;
-                        foreach (var flag in storageFlags)
-=======
                         // if PFX file doesn't exist, check for PEM file.
                         else if (privateKeyFilePem.Exists)
->>>>>>> 23a8930d
                         {
                             certificateFound = true;
                             try
                             {
-<<<<<<< HEAD
-                                certificate = new X509Certificate2(
-                                    privateKeyFile.FullName,
-                                    password,
-                                    flag);
-                                if (X509Utils.VerifyKeyPair(certificate, certificate, true))
-=======
                                 byte[] pemDataBlob = File.ReadAllBytes(privateKeyFilePem.FullName);
                                 certificate = CertificateFactory.CreateCertificateWithPEMPrivateKey(certificate, pemDataBlob, password);
-                                if (X509Utils.VerifyRSAKeyPair(certificate, certificate, true))
->>>>>>> 23a8930d
+                                if (X509Utils.VerifyKeyPair(certificate, certificate, true))
                                 {
                                     Utils.LogInfo(Utils.TraceMasks.Security, "Imported the PEM private key for [{0}].", certificate.Thumbprint);
                                     return certificate;
