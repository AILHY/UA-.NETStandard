/* Copyright (c) 1996-2022 The OPC Foundation. All rights reserved.
   The source code in this file is covered under a dual-license scenario:
     - RCL: for OPC Foundation Corporate Members in good-standing
     - GPL V2: everybody else
   RCL license terms accompanied with this source code. See http://opcfoundation.org/License/RCL/1.00/
   GNU General Public License as published by the Free Software Foundation;
   version 2 of the License are accompanied with this source code. See http://opcfoundation.org/License/GPLv2
   This source code is distributed in the hope that it will be useful,
   but WITHOUT ANY WARRANTY; without even the implied warranty of
   MERCHANTABILITY or FITNESS FOR A PARTICULAR PURPOSE.
*/

using System;
using System.Collections.Generic;
using System.Diagnostics;
using System.Security.Cryptography;
using System.Security.Cryptography.X509Certificates;
using System.Text;
using System.Threading.Tasks;
using Microsoft.Extensions.Logging;
using Opc.Ua.Security.Certificates;

namespace Opc.Ua
{
    /// <summary>
    /// Validates certificates.
    /// </summary>
    public class CertificateValidator : ICertificateValidator
    {
        #region Constructors
        /// <summary>
        /// The default constructor.
        /// </summary>
        public CertificateValidator()
        {
            m_validatedCertificates = new Dictionary<string, X509Certificate2>();
            m_protectFlags = 0;
            m_autoAcceptUntrustedCertificates = false;
            m_rejectSHA1SignedCertificates = CertificateFactory.DefaultHashSize >= 256;
            m_rejectUnknownRevocationStatus = false;
            m_minimumCertificateKeySize = CertificateFactory.DefaultKeySize;
        }
        #endregion

        #region Public Methods
        /// <summary>
        /// Raised when a certificate validation error occurs.
        /// </summary>
        [System.Diagnostics.CodeAnalysis.SuppressMessage("Microsoft.Design", "CA1009:DeclareEventHandlersCorrectly")]
        public event CertificateValidationEventHandler CertificateValidation
        {
            add
            {
                lock (m_callbackLock)
                {
                    m_CertificateValidation += value;
                }
            }

            remove
            {
                lock (m_callbackLock)
                {
                    m_CertificateValidation -= value;
                }
            }
        }

        /// <summary>
        /// Raised when an application certificate update occurs.
        /// </summary>
        public event CertificateUpdateEventHandler CertificateUpdate
        {
            add
            {
                lock (m_callbackLock)
                {
                    m_CertificateUpdate += value;
                }
            }

            remove
            {
                lock (m_callbackLock)
                {
                    m_CertificateUpdate -= value;
                }
            }
        }

        /// <summary>
        /// Updates the validator with the current state of the configuration.
        /// </summary>
        public virtual async Task Update(ApplicationConfiguration configuration)
        {
            if (configuration == null)
            {
                throw new ArgumentNullException(nameof(configuration));
            }

            await Update(configuration.SecurityConfiguration).ConfigureAwait(false);
        }

        /// <summary>
        /// Updates the validator with a new set of trust lists.
        /// </summary>
        public virtual void Update(
            CertificateTrustList issuerStore,
            CertificateTrustList trustedStore,
            CertificateStoreIdentifier rejectedCertificateStore)
        {
            lock (m_lock)
            {
                ResetValidatedCertificates();

                m_trustedCertificateStore = null;
                m_trustedCertificateList = null;

                if (trustedStore != null)
                {
                    m_trustedCertificateStore = new CertificateStoreIdentifier();

                    m_trustedCertificateStore.StoreType = trustedStore.StoreType;
                    m_trustedCertificateStore.StorePath = trustedStore.StorePath;
                    m_trustedCertificateStore.ValidationOptions = trustedStore.ValidationOptions;

                    if (trustedStore.TrustedCertificates != null)
                    {
                        m_trustedCertificateList = new CertificateIdentifierCollection();
                        m_trustedCertificateList.AddRange(trustedStore.TrustedCertificates);
                    }
                }

                m_issuerCertificateStore = null;
                m_issuerCertificateList = null;

                if (issuerStore != null)
                {
                    m_issuerCertificateStore = new CertificateStoreIdentifier();

                    m_issuerCertificateStore.StoreType = issuerStore.StoreType;
                    m_issuerCertificateStore.StorePath = issuerStore.StorePath;
                    m_issuerCertificateStore.ValidationOptions = issuerStore.ValidationOptions;

                    if (issuerStore.TrustedCertificates != null)
                    {
                        m_issuerCertificateList = new CertificateIdentifierCollection();
                        m_issuerCertificateList.AddRange(issuerStore.TrustedCertificates);
                    }
                }

                m_rejectedCertificateStore = null;

                if (rejectedCertificateStore != null)
                {
                    m_rejectedCertificateStore = (CertificateStoreIdentifier)rejectedCertificateStore.MemberwiseClone();
                }
            }
        }

        /// <summary>
        /// Updates the validator with the current state of the configuration.
        /// </summary>
        public virtual Task Update(SecurityConfiguration configuration)
        {
            if (configuration == null)
            {
                throw new ArgumentNullException(nameof(configuration));
            }

            lock (m_lock)
            {
                Update(
                    configuration.TrustedIssuerCertificates,
                    configuration.TrustedPeerCertificates,
                    configuration.RejectedCertificateStore);
                // protect the flags if application called to set property
                if ((m_protectFlags & ProtectFlags.AutoAcceptUntrustedCertificates) == 0)
                {
                    m_autoAcceptUntrustedCertificates = configuration.AutoAcceptUntrustedCertificates;
                }
                if ((m_protectFlags & ProtectFlags.RejectSHA1SignedCertificates) == 0)
                {
                    m_rejectSHA1SignedCertificates = configuration.RejectSHA1SignedCertificates;
                }
                if ((m_protectFlags & ProtectFlags.RejectUnknownRevocationStatus) == 0)
                {
                    m_rejectUnknownRevocationStatus = configuration.RejectUnknownRevocationStatus;
                }
                if ((m_protectFlags & ProtectFlags.MinimumCertificateKeySize) == 0)
                {
                    m_minimumCertificateKeySize = configuration.MinimumCertificateKeySize;
                }
            }
            /*
                        if (configuration.ApplicationCertificate != null)
                        {
                            m_applicationCertificate = await configuration.ApplicationCertificate.Find(true).ConfigureAwait(false);

                            // TODO
                        }
            */
            return Task.CompletedTask;
        }

        /// <summary>
        /// Updates the validator with a new application certificate.
        /// </summary>
        public virtual async Task UpdateCertificate(SecurityConfiguration securityConfiguration)
        {
            // TODO
            lock (m_lock)
            {
                foreach (var applicationCertificate in securityConfiguration.ApplicationCertificates)
                {
                    applicationCertificate.DisposeCertificate();
                }
            }

            foreach (var applicationCertificate in securityConfiguration.ApplicationCertificates)
            {
                await applicationCertificate.LoadPrivateKeyEx(
                    securityConfiguration.CertificatePasswordProvider).ConfigureAwait(false);
            }
            await Update(securityConfiguration).ConfigureAwait(false);

            lock (m_callbackLock)
            {
                if (m_CertificateUpdate != null)
                {
                    var args = new CertificateUpdateEventArgs(securityConfiguration, GetChannelValidator());
                    m_CertificateUpdate(this, args);
                }
            }
        }

        /// <summary>
        /// Reset the list of validated certificates.
        /// </summary>
        public void ResetValidatedCertificates()
        {
            lock (m_lock)
            {
                // dispose outdated list
                foreach (var cert in m_validatedCertificates.Values)
                {
                    Utils.SilentDispose(cert);
                }
                m_validatedCertificates.Clear();
            }
        }

        /// <summary>
        /// If untrusted certificates should be accepted.
        /// </summary>
        public bool AutoAcceptUntrustedCertificates
        {
            get => m_autoAcceptUntrustedCertificates;
            set
            {
                lock (m_lock)
                {
                    m_protectFlags |= ProtectFlags.AutoAcceptUntrustedCertificates;
                    if (m_autoAcceptUntrustedCertificates != value)
                    {
                        m_autoAcceptUntrustedCertificates = value;
                        ResetValidatedCertificates();
                    }
                }
            }
        }

        /// <summary>
        /// If certificates using a SHA1 signature should be trusted.
        /// </summary>
        public bool RejectSHA1SignedCertificates
        {
            get => m_rejectSHA1SignedCertificates;
            set
            {
                lock (m_lock)
                {
                    m_protectFlags |= ProtectFlags.RejectSHA1SignedCertificates;
                    if (m_rejectSHA1SignedCertificates != value)
                    {
                        m_rejectSHA1SignedCertificates = value;
                        ResetValidatedCertificates();
                    }
                }
            }
        }

        /// <summary>
        /// if certificates with unknown revocation status should be rejected.
        /// </summary>
        public bool RejectUnknownRevocationStatus
        {
            get => m_rejectUnknownRevocationStatus;
            set
            {
                lock (m_lock)
                {
                    m_protectFlags |= ProtectFlags.RejectUnknownRevocationStatus;
                    if (m_rejectUnknownRevocationStatus != value)
                    {
                        m_rejectUnknownRevocationStatus = value;
                        ResetValidatedCertificates();
                    }
                }
            }
        }

        /// <summary>
        /// The minimum size of a certificate key to be trusted.
        /// </summary>
        public ushort MinimumCertificateKeySize
        {
            get => m_minimumCertificateKeySize;
            set
            {
                lock (m_lock)
                {
                    m_protectFlags |= ProtectFlags.MinimumCertificateKeySize;
                    if (m_minimumCertificateKeySize != value)
                    {
                        m_minimumCertificateKeySize = value;
                        ResetValidatedCertificates();
                    }
                }
            }
        }

        /// <summary>
        /// Validates the specified certificate against the trust list.
        /// </summary>
        /// <param name="certificate">The certificate.</param>
        public void Validate(X509Certificate2 certificate)
        {
            Validate(new X509Certificate2Collection() { certificate });
        }

        /// <summary>
        /// Validates a certificate.
        /// </summary>
        /// <remarks>
        /// Each UA application may have a list of trusted certificates that is different from 
        /// all other UA applications that may be running on the same machine. As a result, the
        /// certificate validator cannot rely completely on the Windows certificate store and
        /// user or machine specific CTLs (certificate trust lists).
        ///
        /// The validator constructs the trust chain for the certificate and follows the chain
        /// until it finds a certification that is in the application trust list. Non-fatal trust
        /// chain errors (i.e. certificate expired) are ignored if the certificate is in the 
        /// application trust list.
        ///
        /// If no certificate in the chain is trusted then the validator will still accept the
        /// certification if there are no trust chain errors.
        /// 
        /// The validator may be configured to ignore the application trust list and/or trust chain.
        /// </remarks>
        public virtual void Validate(X509Certificate2Collection chain)
        {
            Validate(chain, null);
        }

        /// <summary>
        /// Validates a certificate with domain validation check.
        /// <see cref="Validate(X509Certificate2Collection)"/>
        /// </summary>
        public virtual void Validate(X509Certificate2Collection chain, ConfiguredEndpoint endpoint)
        {
            X509Certificate2 certificate = chain[0];

            try
            {
                lock (m_lock)
                {
                    InternalValidate(chain, endpoint).GetAwaiter().GetResult();

                    // add to list of validated certificates.
                    m_validatedCertificates[certificate.Thumbprint] = new X509Certificate2(certificate.RawData);
                }
            }
            catch (ServiceResultException se)
            {
                // check for errors that may be suppressed.
                if (ContainsUnsuppressibleSC(se.Result))
                {
                    SaveCertificate(certificate);
                    Utils.LogCertificate(LogLevel.Error, "Certificate rejected. Reason={0}.",
                        certificate, se.Result.StatusCode);
                    LogInnerServiceResults(LogLevel.Error, se.Result.InnerResult);
                    throw new ServiceResultException(se, StatusCodes.BadCertificateInvalid);
                }
                else
                {
                    Utils.LogCertificate(LogLevel.Warning, "Certificate Validation failed. Reason={0}.",
                        certificate, se.Result.StatusCode);
                    LogInnerServiceResults(LogLevel.Warning, se.Result.InnerResult);
                }

                // invoke callback.
                bool accept = false;
                string applicationErrorMsg = string.Empty;

                ServiceResult serviceResult = se.Result;
                lock (m_callbackLock)
                {
                    do
                    {
                        accept = false;
                        if (m_CertificateValidation != null)
                        {
                            CertificateValidationEventArgs args = new CertificateValidationEventArgs(serviceResult, certificate);
                            m_CertificateValidation(this, args);
                            if (args.AcceptAll)
                            {
                                accept = true;
                                serviceResult = null;
                                break;
                            }
                            applicationErrorMsg = args.ApplicationErrorMsg;
                            accept = args.Accept;
                        }
                        else if (m_autoAcceptUntrustedCertificates &&
                            serviceResult.StatusCode == StatusCodes.BadCertificateUntrusted)
                        {
                            accept = true;
                            Utils.LogCertificate("Auto accepted certificate: ", certificate);
                        }

                        if (accept)
                        {
                            serviceResult = serviceResult.InnerResult;
                        }
                        else
                        {
                            // report the rejected service result
                            if (string.IsNullOrEmpty(applicationErrorMsg))
                            {
                                se = new ServiceResultException(serviceResult);
                            }
                            else
                            {
                                se = new ServiceResultException(applicationErrorMsg);
                            }
                        }
                    } while (accept && serviceResult != null);
                }

                // throw if rejected.
                if (!accept)
                {
                    // write the invalid certificate to rejected store if specified.
                    Utils.LogCertificate(LogLevel.Error, "Certificate rejected. Reason={0}.",
                        certificate, serviceResult != null ? serviceResult.StatusCode.ToString() : "Unknown Error");

                    SaveCertificate(certificate);

                    throw new ServiceResultException(se, StatusCodes.BadCertificateInvalid);
                }

                // add to list of peers.
                lock (m_lock)
                {
                    Utils.LogCertificate(LogLevel.Warning, "Validation errors suppressed: ", certificate);
                    m_validatedCertificates[certificate.Thumbprint] = new X509Certificate2(certificate.RawData);
                }
            }
        }

        /// <summary>
        /// Recursively checks whether any of the service results or inner service results
        /// of the input sr must not be suppressed.
        /// The list of supressible status codes is - for backwards compatibiliyt - longer
        /// than the spec would imply.
        /// (BadCertificateUntrusted and BadCertificateChainIncomplete
        /// must not be supressed according to (e.g.) version 1.04 of the spec)
        /// </summary>
        /// <param name="sr"></param>
        private static bool ContainsUnsuppressibleSC(ServiceResult sr)
        {
            while (sr != null)
            {
                if (!m_suppressibleStatusCodes.Contains(sr.StatusCode))
                {
                    return true;
                }
                sr = sr.InnerResult;
            }
            return false;
        }

        /// <summary>
        /// List all reasons for failing cert validation.
        /// </summary>
        private static void LogInnerServiceResults(LogLevel logLevel, ServiceResult result)
        {
            while (result != null)
            {
                Utils.Log(logLevel, Utils.TraceMasks.Security, " -- {0}", result.ToString());
                result = result.InnerResult;
            }
        }

        /// <summary>
        /// Saves the certificate in the rejected certificate store.
        /// </summary>
        private void SaveCertificate(X509Certificate2 certificate)
        {
            lock (m_lock)
            {
                if (m_rejectedCertificateStore != null)
                {
                    Utils.LogTrace("Writing rejected certificate to: {0}", m_rejectedCertificateStore);
                    try
                    {
                        ICertificateStore store = m_rejectedCertificateStore.OpenStore();
                        try
                        {
                            store.Delete(certificate.Thumbprint);
                            store.Add(certificate);
                        }
                        finally
                        {
                            store.Close();
                        }
                    }
                    catch (Exception e)
                    {
                        Utils.LogError(e, "Could not write certificate to directory: {0}", m_rejectedCertificateStore);
                    }
                }
            }
        }

        /// <summary>
        /// Returns the certificate information for a trusted peer certificate.
        /// </summary>
        private async Task<CertificateIdentifier> GetTrustedCertificate(X509Certificate2 certificate)
        {
            // check if explicitly trusted.
            if (m_trustedCertificateList != null)
            {
                for (int ii = 0; ii < m_trustedCertificateList.Count; ii++)
                {
                    X509Certificate2 trusted = await m_trustedCertificateList[ii].Find(false).ConfigureAwait(false);

                    if (trusted != null && trusted.Thumbprint == certificate.Thumbprint)
                    {
                        if (Utils.IsEqual(trusted.RawData, certificate.RawData))
                        {
                            return m_trustedCertificateList[ii];
                        }
                    }
                }
            }

            // check if in peer trust store.
            if (m_trustedCertificateStore != null)
            {
                ICertificateStore store = m_trustedCertificateStore.OpenStore();

                try
                {
                    X509Certificate2Collection trusted = await store.FindByThumbprint(certificate.Thumbprint).ConfigureAwait(false);

                    for (int ii = 0; ii < trusted.Count; ii++)
                    {
                        if (Utils.IsEqual(trusted[ii].RawData, certificate.RawData))
                        {
                            return new CertificateIdentifier(trusted[ii], m_trustedCertificateStore.ValidationOptions);
                        }
                    }
                }
                finally
                {
                    store.Close();
                }
            }

            // not a trusted.
            return null;
        }

        /// <summary>
        /// Returns true if the certificate matches the criteria.
        /// </summary>
        private bool Match(
            X509Certificate2 certificate,
            X500DistinguishedName subjectName,
            string serialNumber,
            string authorityKeyId)
        {
            bool check = false;

            // check for null.
            if (certificate == null)
            {
                return false;
            }

            // check for subject name match.
            if (!X509Utils.CompareDistinguishedName(certificate.SubjectName, subjectName))
            {
                return false;
            }

            // check for serial number match.
            if (!String.IsNullOrEmpty(serialNumber))
            {
                if (certificate.SerialNumber != serialNumber)
                {
                    return false;
                }
                check = true;
            }

            // check for authority key id match.
            if (!String.IsNullOrEmpty(authorityKeyId))
            {
                X509SubjectKeyIdentifierExtension subjectKeyId = X509Extensions.FindExtension<X509SubjectKeyIdentifierExtension>(certificate);

                if (subjectKeyId != null)
                {
                    if (subjectKeyId.SubjectKeyIdentifier != authorityKeyId)
                    {
                        return false;
                    }
                    check = true;
                }
            }

            // found match if keyId or serial number was checked
            return check;
        }

        /// <summary>
        /// Returns the issuers for the certificates.
        /// </summary>
        public Task<bool> GetIssuers(X509Certificate2Collection certificates, List<CertificateIdentifier> issuers, bool checkRevocationStatus)
        {
            return GetIssuersNoExceptionsOnGetIssuer(certificates, issuers,
                null, // ensures legacy behavior is respected
                checkRevocationStatus
                );
        }

        /// <summary>
        /// Returns the issuers for the certificates.
        /// </summary>
        public async Task<bool> GetIssuersNoExceptionsOnGetIssuer(X509Certificate2Collection certificates,
            List<CertificateIdentifier> issuers, Dictionary<X509Certificate2, ServiceResultException> validationErrors, bool checkRevocationStatus)
        {
            bool isTrusted = false;
            CertificateIdentifier issuer = null;
            ServiceResultException revocationStatus = null;
            X509Certificate2 certificate = certificates[0];

            CertificateIdentifierCollection untrustedCollection = new CertificateIdentifierCollection();
            for (int ii = 1; ii < certificates.Count; ii++)
            {
                untrustedCollection.Add(new CertificateIdentifier(certificates[ii]));
            }

            do
            {
                // check for root.
                if (X509Utils.IsSelfSigned(certificate))
                {
                    break;
                }

                if (validationErrors != null)
                {
                    (issuer, revocationStatus) = await GetIssuerNoException(certificate, m_trustedCertificateList, m_trustedCertificateStore, checkRevocationStatus).ConfigureAwait(false);
                }
                else
                {
                    issuer = await GetIssuer(certificate, m_trustedCertificateList, m_trustedCertificateStore, checkRevocationStatus).ConfigureAwait(false);
                }

                if (issuer == null)
                {
                    if (validationErrors != null)
                    {
                        (issuer, revocationStatus) = await GetIssuerNoException(certificate, m_issuerCertificateList, m_issuerCertificateStore, checkRevocationStatus).ConfigureAwait(false);
                    }
                    else
                    {
                        issuer = await GetIssuer(certificate, m_issuerCertificateList, m_issuerCertificateStore, checkRevocationStatus).ConfigureAwait(false);
                    }

                    if (issuer == null)
                    {
                        if (validationErrors != null)
                        {
                            (issuer, revocationStatus) = await GetIssuerNoException(certificate, untrustedCollection, null, true).ConfigureAwait(false);
                        }
                        else
                        {
                            issuer = await GetIssuer(certificate, untrustedCollection, null, true).ConfigureAwait(false);
                        }
                    }
                }
                else
                {
                    isTrusted = true;
                }

                if (issuer != null)
                {
                    if (validationErrors != null)
                    {
                        validationErrors[certificate] = revocationStatus;
                    }

                    if (issuers.Find(iss => string.Equals(iss.Thumbprint, issuer.Thumbprint, StringComparison.OrdinalIgnoreCase)) != default(CertificateIdentifier))
                    {
                        break;
                    }

                    issuers.Add(issuer);

                    certificate = await issuer.Find(false).ConfigureAwait(false);
                }
            }
            while (issuer != null);

            return isTrusted;
        }

        /// <summary>
        /// Returns the issuers for the certificates.
        /// </summary>
        public Task<bool> GetIssuers(X509Certificate2Collection certificates, List<CertificateIdentifier> issuers)
        {
            return GetIssuersNoExceptionsOnGetIssuer(
                certificates, issuers, null, true // ensures legacy behavior is respected
                );
        }

        /// <summary>
        /// Returns the issuers for the certificate.
        /// </summary>
        /// <param name="certificate">The certificate.</param>
        /// <param name="issuers">The issuers.</param>
        /// <param name="checkRevocationStatus">If the revocation status of the issuers should be checked.</param>
        public Task<bool> GetIssuers(X509Certificate2 certificate, List<CertificateIdentifier> issuers, bool checkRevocationStatus)
        {
            return GetIssuers(new X509Certificate2Collection { certificate }, issuers, checkRevocationStatus);
        }

        /// <summary>
        /// Returns the issuers for the certificate.
        /// </summary>
        /// <param name="certificate">The certificate.</param>
        /// <param name="issuers">The issuers.</param>
        /// <returns></returns>
        public Task<bool> GetIssuers(X509Certificate2 certificate, List<CertificateIdentifier> issuers)
        {
            return GetIssuers(new X509Certificate2Collection { certificate }, issuers, true);
        }

        /// <summary>
        /// Returns the certificate information for a trusted issuer certificate.
        /// </summary>
        private async Task<(CertificateIdentifier, ServiceResultException)> GetIssuerNoException(
            X509Certificate2 certificate,
            CertificateIdentifierCollection explicitList,
            CertificateStoreIdentifier certificateStore,
            bool checkRecovationStatus)
        {
            ServiceResultException serviceResult = null;

#if DEBUG // check if not self-signed, tested in outer loop
            Debug.Assert(!X509Utils.IsSelfSigned(certificate));
#endif

            X500DistinguishedName subjectName = certificate.IssuerName;
            string keyId = null;
            string serialNumber = null;

            // find the authority key identifier.
            X509AuthorityKeyIdentifierExtension authority = X509Extensions.FindExtension<X509AuthorityKeyIdentifierExtension>(certificate);

            if (authority != null)
            {
                keyId = authority.KeyIdentifier;
                serialNumber = authority.SerialNumber;
            }

            // check in explicit list.
            if (explicitList != null)
            {
                for (int ii = 0; ii < explicitList.Count; ii++)
                {
                    X509Certificate2 issuer = await explicitList[ii].Find(false).ConfigureAwait(false);

                    if (issuer != null)
                    {
                        if (!X509Utils.IsIssuerAllowed(issuer))
                        {
                            continue;
                        }

                        if (Match(issuer, subjectName, serialNumber, keyId))
                        {
                            // can't check revocation.
                            return (new CertificateIdentifier(issuer, CertificateValidationOptions.SuppressRevocationStatusUnknown), null);
                        }
                    }
                }
            }

            // check in certificate store.
            if (certificateStore != null)
            {
                ICertificateStore store = certificateStore.OpenStore();

                try
                {
                    X509Certificate2Collection certificates = await store.Enumerate().ConfigureAwait(false);

                    for (int ii = 0; ii < certificates.Count; ii++)
                    {
                        X509Certificate2 issuer = certificates[ii];

                        if (issuer != null)
                        {
                            if (!X509Utils.IsIssuerAllowed(issuer))
                            {
                                continue;
                            }

                            if (Match(issuer, subjectName, serialNumber, keyId))
                            {
                                CertificateValidationOptions options = certificateStore.ValidationOptions;

                                // already checked revocation for file based stores. windows based stores always suppress.
                                options |= CertificateValidationOptions.SuppressRevocationStatusUnknown;

                                if (checkRecovationStatus)
                                {
                                    StatusCode status = await store.IsRevoked(issuer, certificate).ConfigureAwait(false);

                                    if (StatusCode.IsBad(status) && status != StatusCodes.BadNotSupported)
                                    {
                                        if (status == StatusCodes.BadCertificateRevocationUnknown)
                                        {
                                            if (X509Utils.IsCertificateAuthority(certificate))
                                            {
                                                status.Code = StatusCodes.BadCertificateIssuerRevocationUnknown;
                                            }

                                            if (m_rejectUnknownRevocationStatus)
                                            {
                                                serviceResult = new ServiceResultException(status);
                                            }
                                        }
                                        else
                                        {
                                            if (status == StatusCodes.BadCertificateRevoked && X509Utils.IsCertificateAuthority(certificate))
                                            {
                                                status.Code = StatusCodes.BadCertificateIssuerRevoked;
                                            }
                                            serviceResult = new ServiceResultException(status);
                                        }
                                    }
                                }

                                return (new CertificateIdentifier(issuer, options), serviceResult);
                            }
                        }
                    }
                }
                finally
                {
                    store.Close();
                }
            }

            // not a trusted issuer.
            return (null, null);
        }

        /// <summary>
        /// Returns the certificate information for a trusted issuer certificate.
        /// </summary>
        private async Task<CertificateIdentifier> GetIssuer(
            X509Certificate2 certificate,
            CertificateIdentifierCollection explicitList,
            CertificateStoreIdentifier certificateStore,
            bool checkRecovationStatus)
        {
            // check for root.
            if (X509Utils.IsSelfSigned(certificate))
            {
                return null;
            }

            (CertificateIdentifier result, ServiceResultException srex) =
                await GetIssuerNoException(certificate, explicitList, certificateStore, checkRecovationStatus
                ).ConfigureAwait(false);
            if (srex != null)
            {
                throw srex;
            }
            return result;
        }

        /// <summary>
        /// Throws an exception if validation fails.
        /// </summary>
        /// <param name="certificates">The certificates to be checked.</param>
        /// <param name="endpoint">The endpoint for domain validation.</param>
        /// <exception cref="ServiceResultException">If certificate[0] cannot be accepted</exception>
        protected virtual async Task InternalValidate(X509Certificate2Collection certificates, ConfiguredEndpoint endpoint)
        {
            X509Certificate2 certificate = certificates[0];

            // check for previously validated certificate.
            X509Certificate2 certificate2 = null;

            if (m_validatedCertificates.TryGetValue(certificate.Thumbprint, out certificate2))
            {
                if (Utils.IsEqual(certificate2.RawData, certificate.RawData))
                {
                    return;
                }
            }

            CertificateIdentifier trustedCertificate = await GetTrustedCertificate(certificate).ConfigureAwait(false);

            // get the issuers (checks the revocation lists if using directory stores).
            List<CertificateIdentifier> issuers = new List<CertificateIdentifier>();
            Dictionary<X509Certificate2, ServiceResultException> validationErrors = new Dictionary<X509Certificate2, ServiceResultException>();

            bool isIssuerTrusted = await GetIssuersNoExceptionsOnGetIssuer(certificates, issuers, validationErrors, true).ConfigureAwait(false);

            ServiceResult sresult = PopulateSresultWithValidationErrors(validationErrors);

            // setup policy chain
            X509ChainPolicy policy = new X509ChainPolicy() {
                RevocationFlag = X509RevocationFlag.EntireChain,
                RevocationMode = X509RevocationMode.NoCheck,
                VerificationFlags = X509VerificationFlags.NoFlag,
#if NET5_0_OR_GREATER
                DisableCertificateDownloads = true,
#endif
            };

            foreach (CertificateIdentifier issuer in issuers)
            {
                if ((issuer.ValidationOptions & CertificateValidationOptions.SuppressRevocationStatusUnknown) != 0)
                {
                    policy.VerificationFlags |= X509VerificationFlags.IgnoreCertificateAuthorityRevocationUnknown;
                    policy.VerificationFlags |= X509VerificationFlags.IgnoreCtlSignerRevocationUnknown;
                    policy.VerificationFlags |= X509VerificationFlags.IgnoreEndRevocationUnknown;
                    policy.VerificationFlags |= X509VerificationFlags.IgnoreRootRevocationUnknown;
                }

                // we did the revocation check in the GetIssuers call. No need here.
                policy.RevocationMode = X509RevocationMode.NoCheck;
                policy.UrlRetrievalTimeout = TimeSpan.FromMilliseconds(1);
                policy.ExtraStore.Add(issuer.Certificate);
            }

            // build chain.
            bool chainIncomplete = false;
            using (X509Chain chain = new X509Chain())
            {
                chain.ChainPolicy = policy;
                chain.Build(certificate);

                // check the chain results.
                CertificateIdentifier target = trustedCertificate;

                if (target == null)
                {
                    target = new CertificateIdentifier(certificate);
                }

                foreach (X509ChainStatus chainStatus in chain.ChainStatus)
                {
                    switch (chainStatus.Status)
                    {
                        // status codes that are handled in CheckChainStatus
                        case X509ChainStatusFlags.RevocationStatusUnknown:
                        case X509ChainStatusFlags.Revoked:
                        case X509ChainStatusFlags.NotValidForUsage:
                        case X509ChainStatusFlags.OfflineRevocation:
                        case X509ChainStatusFlags.InvalidBasicConstraints:
                        case X509ChainStatusFlags.NotTimeValid:
                        case X509ChainStatusFlags.NotTimeNested:
                        case X509ChainStatusFlags.NoError:
                            break;

                        // by design, the trust root is not in the default store
                        case X509ChainStatusFlags.UntrustedRoot:
                            break;

                        // mark incomplete, invalidate the issuer trust
                        case X509ChainStatusFlags.PartialChain:
                            chainIncomplete = true;
                            isIssuerTrusted = false;
                            break;
<<<<<<< HEAD
=======

>>>>>>> 36f1ef66
                        case X509ChainStatusFlags.NotSignatureValid:
                            var result = ServiceResult.Create(
                                StatusCodes.BadCertificateInvalid,
                                "Certificate validation failed. {0}: {1}",
                                chainStatus.Status,
                                chainStatus.StatusInformation);
                            sresult = new ServiceResult(result, sresult);
                            break;

                        // unexpected error status
                        default:
                            Utils.LogError("Unexpected status {0} processing certificate chain.", chainStatus.Status);
                            goto case X509ChainStatusFlags.NotSignatureValid;
                    }
                }

                if (issuers.Count + 1 != chain.ChainElements.Count)
                {
                    // invalidate, unexpected result from X509Chain elements
                    chainIncomplete = true;
                    isIssuerTrusted = false;
                }

                for (int ii = 0; ii < chain.ChainElements.Count; ii++)
                {
                    X509ChainElement element = chain.ChainElements[ii];

                    CertificateIdentifier issuer = null;

                    if (ii < issuers.Count)
                    {
                        issuer = issuers[ii];
                    }

                    // validate the issuer chain matches the chain elements
                    if (ii + 1 < chain.ChainElements.Count)
                    {
                        var issuerCert = chain.ChainElements[ii + 1].Certificate;
                        if (issuer == null ||
                            !Utils.IsEqual(issuerCert.RawData, issuer.RawData))
                        {
                            // the chain used for cert validation differs from the issuers provided
                            Utils.LogCertificate(Utils.TraceMasks.Security, "An unexpected certificate was used in the certificate chain.", issuerCert);
                            chainIncomplete = true;
                            isIssuerTrusted = false;
                            break;
                        }
                    }

                    // check for chain status errors.
                    if (element.ChainElementStatus.Length > 0)
                    {
                        foreach (X509ChainStatus status in element.ChainElementStatus)
                        {
                            ServiceResult result = CheckChainStatus(status, target, issuer, (ii != 0));
                            if (ServiceResult.IsBad(result))
                            {
                                sresult = new ServiceResult(result, sresult);
                            }
                        }
                    }

                    if (issuer != null)
                    {
                        target = issuer;
                    }
                }
            }

            // check whether the chain is complete (if there is a chain)
            bool issuedByCA = !X509Utils.IsSelfSigned(certificate);
            if (issuers.Count > 0)
            {
                var rootCertificate = issuers[issuers.Count - 1].Certificate;
                if (!X509Utils.IsSelfSigned(rootCertificate))
                {
                    chainIncomplete = true;
                }
            }
            else
            {
                if (issuedByCA)
                {
                    // no issuer found at all
                    chainIncomplete = true;
                }
            }

            // check if certificate issuer is trusted.
            if (issuedByCA && !isIssuerTrusted && trustedCertificate == null)
            {
                var message = "Certificate Issuer is not trusted.";
                sresult = new ServiceResult(StatusCodes.BadCertificateUntrusted,
                    null, null, message, null, sresult);
            }

            // check if certificate is trusted.
            if (trustedCertificate == null && !isIssuerTrusted)
            {
                // TODO ECC cert
                bool isApplicationCertificate = false;
                if (isApplicationCertificate)
                //if (m_applicationCertificate == null || !Utils.IsEqual(m_applicationCertificate.RawData, certificate.RawData))
                {
                    var message = "Certificate is not trusted.";
                    sresult = new ServiceResult(StatusCodes.BadCertificateUntrusted,
                    null, null, message, null, sresult);
                }
            }

            if (endpoint != null && !FindDomain(certificate, endpoint))
            {
                string message = Utils.Format(
                    "The domain '{0}' is not listed in the server certificate.",
                    endpoint.EndpointUrl.DnsSafeHost);
                sresult = new ServiceResult(StatusCodes.BadCertificateHostNameInvalid,
                    null, null, message, null, sresult
                    );
            }

            bool isECDsaSignature = X509PfxUtils.IsECDsaSignature(certificate);

            // check if certificate is valid for use as app/sw or user cert
            X509KeyUsageFlags certificateKeyUsage = X509Utils.GetKeyUsage(certificate);
            if (isECDsaSignature)
            {
                if ((certificateKeyUsage & X509KeyUsageFlags.DigitalSignature) == 0)
                {
                    sresult = new ServiceResult(StatusCodes.BadCertificateUseNotAllowed,
                        null, null, "Usage of ECDSA certificate is not allowed.", null, sresult);
                }
            }
            else
            {
                if ((certificateKeyUsage & X509KeyUsageFlags.DataEncipherment) == 0)
                {
                    sresult = new ServiceResult(StatusCodes.BadCertificateUseNotAllowed,
                        null, null, "Usage of RSA certificate is not allowed.", null, sresult);
                }
            }

            // check if minimum requirements are met
            if (m_rejectSHA1SignedCertificates && IsSHA1SignatureAlgorithm(certificate.SignatureAlgorithm))
            {
                sresult = new ServiceResult(StatusCodes.BadCertificatePolicyCheckFailed,
                    null, null, "SHA1 signed certificates are not trusted.", null, sresult);
            }

            if (!isECDsaSignature)
            {
                int keySize = X509Utils.GetRSAPublicKeySize(certificate);
                if (keySize < m_minimumCertificateKeySize)
                {
                    sresult = new ServiceResult(StatusCodes.BadCertificatePolicyCheckFailed,
                        null, null, "Certificate doesn't meet minimum key length requirement.", null, sresult);
                }
            }
            else
            {
                // TODO: check if curve type is secure enough for profile
            }

            if (issuedByCA && chainIncomplete)
            {
                var message = "Certificate chain validation incomplete.";
                sresult = new ServiceResult(StatusCodes.BadCertificateChainIncomplete,
                    null, null, message, null, sresult);
            }

            if (sresult != null)
            {
                throw new ServiceResultException(sresult);
            }
        }

        private ServiceResult PopulateSresultWithValidationErrors(Dictionary<X509Certificate2, ServiceResultException> validationErrors)
        {
            Dictionary<X509Certificate2, ServiceResultException> p1List = new Dictionary<X509Certificate2, ServiceResultException>();
            Dictionary<X509Certificate2, ServiceResultException> p2List = new Dictionary<X509Certificate2, ServiceResultException>();
            Dictionary<X509Certificate2, ServiceResultException> p3List = new Dictionary<X509Certificate2, ServiceResultException>();

            ServiceResult sresult = null;

            foreach (KeyValuePair<X509Certificate2, ServiceResultException> kvp in validationErrors)
            {
                if (kvp.Value != null)
                {
                    if (kvp.Value.StatusCode == StatusCodes.BadCertificateRevoked)
                    {
                        p1List[kvp.Key] = kvp.Value;
                    }
                    else if (kvp.Value.StatusCode == StatusCodes.BadCertificateIssuerRevoked)
                    {
                        p2List[kvp.Key] = kvp.Value;
                    }
                    else if (kvp.Value.StatusCode == StatusCodes.BadCertificateRevocationUnknown)
                    {
                        p3List[kvp.Key] = kvp.Value;
                    }
                    else if (kvp.Value.StatusCode == StatusCodes.BadCertificateIssuerRevocationUnknown)
                    {
                        //p4List[kvp.Key] = kvp.Value;
                        var message = CertificateMessage("Certificate issuer revocation list not found.", kvp.Key);
                        sresult = new ServiceResult(StatusCodes.BadCertificateIssuerRevocationUnknown,
                            null, null, message, null, sresult);
                    }
                    else
                    {
                        if (StatusCode.IsBad(kvp.Value.StatusCode))
                        {
                            var message = CertificateMessage("Unknown error while trying to determine the revocation status.", kvp.Key);
                            sresult = new ServiceResult(kvp.Value.StatusCode,
                                null, null, message, null, sresult);
                        }
                    }
                }
            }

            if (p3List.Count > 0)
            {
                foreach (KeyValuePair<X509Certificate2, ServiceResultException> kvp in p3List)
                {
                    var message = CertificateMessage("Certificate revocation list not found.", kvp.Key);
                    sresult = new ServiceResult(StatusCodes.BadCertificateRevocationUnknown,
                        null, null, message, null, sresult);
                }
            }
            if (p2List.Count > 0)
            {
                foreach (KeyValuePair<X509Certificate2, ServiceResultException> kvp in p2List)
                {
                    var message = CertificateMessage("Certificate issuer is revoked.", kvp.Key);
                    sresult = new ServiceResult(StatusCodes.BadCertificateIssuerRevoked,
                        null, null, message, null, sresult);
                }
            }
            if (p1List.Count > 0)
            {
                foreach (KeyValuePair<X509Certificate2, ServiceResultException> kvp in p1List)
                {
                    var message = CertificateMessage("Certificate is revoked.", kvp.Key);
                    sresult = new ServiceResult(StatusCodes.BadCertificateRevoked,
                        null, null, message, null, sresult);
                }
            }

            return sresult;
        }

        /// <summary>
        /// Returns an object that can be used with a UA channel.
        /// </summary>
        [System.Diagnostics.CodeAnalysis.SuppressMessage("Microsoft.Design", "CA1024:UsePropertiesWhereAppropriate")]
        public ICertificateValidator GetChannelValidator()
        {
            return this;
        }

        /// <summary>
        /// Validate domains in a server certificate against endpoint used to connect a session.
        /// </summary>
        /// <param name="serverCertificate">The server certificate returned by a session connect.</param>
        /// <param name="endpoint">The endpoint used to connect to a server.</param>
        public void ValidateDomains(X509Certificate2 serverCertificate, ConfiguredEndpoint endpoint)
        {
            X509Certificate2 certificate2;
            if (m_validatedCertificates.TryGetValue(serverCertificate.Thumbprint, out certificate2))
            {
                if (Utils.IsEqual(certificate2.RawData, serverCertificate.RawData))
                {
                    return;
                }
            }

            bool domainFound = FindDomain(serverCertificate, endpoint);

            if (!domainFound)
            {
                bool accept = false;
                string message = Utils.Format(
                    "The domain '{0}' is not listed in the server certificate.",
                    endpoint.EndpointUrl.DnsSafeHost);
                var serviceResult = new ServiceResultException(StatusCodes.BadCertificateHostNameInvalid, message);
                if (m_CertificateValidation != null)
                {
                    var args = new CertificateValidationEventArgs(new ServiceResult(serviceResult), serverCertificate);
                    m_CertificateValidation(this, args);
                    accept = args.Accept || args.AcceptAll;
                }
                // throw if rejected.
                if (!accept)
                {
                    // write the invalid certificate to rejected store if specified.
                    Utils.LogCertificate(LogLevel.Error, "Certificate rejected. Reason={1}.",
                        serverCertificate, serviceResult != null ? serviceResult.ToString() : "Unknown Error");
                    SaveCertificate(serverCertificate);

                    throw serviceResult;
                }
            }
        }
        #endregion

        #region Private Methods
        /// <summary>
        /// Returns an error if the chain status elements indicate an error.
        /// </summary>
        [System.Diagnostics.CodeAnalysis.SuppressMessage("Microsoft.Maintainability", "CA1502:AvoidExcessiveComplexity")]
        private static ServiceResult CheckChainStatus(X509ChainStatus status, CertificateIdentifier id, CertificateIdentifier issuer, bool isIssuer)
        {
            switch (status.Status)
            {
                case X509ChainStatusFlags.NotValidForUsage:
                {
                    return ServiceResult.Create(
                        (isIssuer) ? StatusCodes.BadCertificateUseNotAllowed : StatusCodes.BadCertificateIssuerUseNotAllowed,
                        "Certificate may not be used as an application instance certificate. {0}: {1}",
                        status.Status,
                        status.StatusInformation);
                }

                case X509ChainStatusFlags.NoError:
                case X509ChainStatusFlags.OfflineRevocation:
                case X509ChainStatusFlags.InvalidBasicConstraints:
                {
                    break;
                }

                case X509ChainStatusFlags.PartialChain:
                    goto case X509ChainStatusFlags.UntrustedRoot;
                case X509ChainStatusFlags.UntrustedRoot:
                {
                    // self signed cert signature validation 
                    // .NET Core ChainStatus returns NotSignatureValid only on Windows, 
                    // so we have to do the extra cert signature check on all platforms
                    if (issuer == null && id.Certificate != null &&
                        X509Utils.IsSelfSigned(id.Certificate))
                    {
                        if (!IsSignatureValid(id.Certificate))
                        {
                            goto case X509ChainStatusFlags.NotSignatureValid;
                        }
                        break;
                    }

                    return ServiceResult.Create(
                        StatusCodes.BadCertificateChainIncomplete,
                        "Certificate chain validation failed. {0}: {1}",
                        status.Status,
                        status.StatusInformation);
                }

                case X509ChainStatusFlags.RevocationStatusUnknown:
                {
                    if (issuer != null)
                    {
                        if ((issuer.ValidationOptions & CertificateValidationOptions.SuppressRevocationStatusUnknown) != 0)
                        {
                            Utils.LogWarning(Utils.TraceMasks.Security,
                                "Error suppressed: {0}: {1}",
                                status.Status, status.StatusInformation);
                            break;
                        }
                    }

                    // check for meaning less errors for self-signed certificates.
                    if (id.Certificate != null && X509Utils.IsSelfSigned(id.Certificate))
                    {
                        break;
                    }

                    return ServiceResult.Create(
                        (isIssuer) ? StatusCodes.BadCertificateIssuerRevocationUnknown : StatusCodes.BadCertificateRevocationUnknown,
                        "Certificate revocation status cannot be verified. {0}: {1}",
                        status.Status,
                        status.StatusInformation);
                }

                case X509ChainStatusFlags.Revoked:
                {
                    return ServiceResult.Create(
                        (isIssuer) ? StatusCodes.BadCertificateIssuerRevoked : StatusCodes.BadCertificateRevoked,
                        "Certificate has been revoked. {0}: {1}",
                        status.Status,
                        status.StatusInformation);
                }

                case X509ChainStatusFlags.NotTimeNested:
                {
                    if (id != null && ((id.ValidationOptions & CertificateValidationOptions.SuppressCertificateExpired) != 0))
                    {
                        Utils.LogWarning(Utils.TraceMasks.Security,
                            "Error suppressed: {0}: {1}",
                            status.Status, status.StatusInformation);
                        break;
                    }

                    return ServiceResult.Create(
                        StatusCodes.BadCertificateIssuerTimeInvalid,
                        "Issuer Certificate has expired or is not yet valid. {0}: {1}",
                        status.Status,
                        status.StatusInformation);
                }

                case X509ChainStatusFlags.NotTimeValid:
                {
                    if (id != null && ((id.ValidationOptions & CertificateValidationOptions.SuppressCertificateExpired) != 0))
                    {
                        Utils.LogWarning(Utils.TraceMasks.Security,
                            "Error suppressed: {0}: {1}",
                            status.Status, status.StatusInformation);
                        break;
                    }

                    return ServiceResult.Create(
                        (isIssuer) ? StatusCodes.BadCertificateIssuerTimeInvalid : StatusCodes.BadCertificateTimeInvalid,
                        "Certificate has expired or is not yet valid. {0}: {1}",
                        status.Status,
                        status.StatusInformation);
                }

                case X509ChainStatusFlags.NotSignatureValid:
                default:
                {
                    return ServiceResult.Create(
                        StatusCodes.BadCertificateInvalid,
                        "Certificate validation failed. {0}: {1}",
                        status.Status,
                        status.StatusInformation);
                }
            }

            return null;
        }
        /// <summary>
        /// Returns if a certificate is signed with a SHA1 algorithm.
        /// </summary>
        private static bool IsSHA1SignatureAlgorithm(Oid oid)
        {
            return oid.Value == "1.3.14.3.2.29" ||     // sha1RSA
                oid.Value == "1.2.840.10040.4.3" ||    // sha1DSA
                oid.Value == Oids.ECDsaWithSha1 ||     // sha1ECDSA
                oid.Value == "1.2.840.113549.1.1.5" || // sha1RSA
                oid.Value == "1.3.14.3.2.13" ||        // sha1DSA
                oid.Value == "1.3.14.3.2.27";          // dsaSHA1
        }

        /// <summary>
        /// Returns a certificate information message.
        /// </summary>
        private string CertificateMessage(string error, X509Certificate2 certificate)
        {
            var message = new StringBuilder()
                .AppendLine(error)
                .AppendFormat("Subject: {0}", certificate.Subject)
                .AppendLine();
            if (!string.Equals(certificate.Subject, certificate.Issuer, StringComparison.Ordinal))
            {
                message.AppendFormat("Issuer: {0}", certificate.Issuer)
                .AppendLine();
            }
            return message.ToString();
        }

        /// <summary>
        /// Returns if a self signed certificate is properly signed.
        /// </summary>
        private static bool IsSignatureValid(X509Certificate2 cert)
        {
            return X509Utils.VerifySelfSigned(cert);
        }

        /// <summary>
        /// The list of suppressible status codes.
        /// </summary>
        private static readonly ReadOnlyList<StatusCode> m_suppressibleStatusCodes =
            new ReadOnlyList<StatusCode>(
                new List<StatusCode>
                {
                    StatusCodes.BadCertificateHostNameInvalid,
                    StatusCodes.BadCertificateIssuerRevocationUnknown,
                    StatusCodes.BadCertificateChainIncomplete,
                    StatusCodes.BadCertificateIssuerTimeInvalid,
                    StatusCodes.BadCertificateIssuerUseNotAllowed,
                    StatusCodes.BadCertificateRevocationUnknown,
                    StatusCodes.BadCertificateTimeInvalid,
                    StatusCodes.BadCertificatePolicyCheckFailed,
                    StatusCodes.BadCertificateUseNotAllowed,
                    StatusCodes.BadCertificateUntrusted
                });

        /// <summary>
        /// Find the domain in a certificate in the
        /// endpoint that was used to connect a session.
        /// </summary>
        /// <param name="serverCertificate">The server certificate which is tested for domain names.</param>
        /// <param name="endpoint">The endpoint which was used to connect.</param>
        /// <returns>True if domain was found.</returns>
        private bool FindDomain(X509Certificate2 serverCertificate, ConfiguredEndpoint endpoint)
        {
            bool domainFound = false;

            // check the certificate domains.
            IList<string> domains = X509Utils.GetDomainsFromCertficate(serverCertificate);

            if (domains != null && domains.Count > 0)
            {
                string hostname;
                string dnsHostName = hostname = endpoint.EndpointUrl.DnsSafeHost;
                bool isLocalHost = false;
                if (endpoint.EndpointUrl.HostNameType == UriHostNameType.Dns)
                {
                    if (String.Equals(dnsHostName, "localhost", StringComparison.InvariantCultureIgnoreCase))
                    {
                        isLocalHost = true;
                    }
                    else
                    {   // strip domain names from hostname
                        hostname = dnsHostName.Split('.')[0];
                    }
                }
                else
                {   // dnsHostname is a IPv4 or IPv6 address
                    // normalize ip addresses, cert parser returns normalized addresses
                    hostname = Utils.NormalizedIPAddress(dnsHostName);
                    if (hostname == "127.0.0.1" || hostname == "::1")
                    {
                        isLocalHost = true;
                    }
                }

                if (isLocalHost)
                {
                    dnsHostName = Utils.GetFullQualifiedDomainName();
                    hostname = Utils.GetHostName();
                }

                for (int ii = 0; ii < domains.Count; ii++)
                {
                    if (String.Equals(hostname, domains[ii], StringComparison.OrdinalIgnoreCase) ||
                        String.Equals(dnsHostName, domains[ii], StringComparison.OrdinalIgnoreCase))
                    {
                        domainFound = true;
                        break;
                    }
                }
            }
            return domainFound;
        }
        #endregion

        #region Private Enum
        /// <summary>
        /// Flag to protect setting by application
        /// from a modification by a SecurityConfiguration.
        /// </summary>
        [Flags]
        private enum ProtectFlags
        {
            AutoAcceptUntrustedCertificates = 1,
            RejectSHA1SignedCertificates = 2,
            RejectUnknownRevocationStatus = 4,
            MinimumCertificateKeySize = 8
        };
        #endregion

        #region Private Fields
        private object m_lock = new object();
        private object m_callbackLock = new object();
        private Dictionary<string, X509Certificate2> m_validatedCertificates;
        private CertificateStoreIdentifier m_trustedCertificateStore;
        private CertificateIdentifierCollection m_trustedCertificateList;
        private CertificateStoreIdentifier m_issuerCertificateStore;
        private CertificateIdentifierCollection m_issuerCertificateList;
        private CertificateStoreIdentifier m_rejectedCertificateStore;
        private event CertificateValidationEventHandler m_CertificateValidation;
        private event CertificateUpdateEventHandler m_CertificateUpdate;
        //private X509Certificate2 m_applicationCertificate;
        private ProtectFlags m_protectFlags;
        private bool m_autoAcceptUntrustedCertificates;
        private bool m_rejectSHA1SignedCertificates;
        private bool m_rejectUnknownRevocationStatus;
        private ushort m_minimumCertificateKeySize;
        #endregion
    }

    #region CertificateValidationEventArgs Class
    /// <summary>
    /// The event arguments provided when a certificate validation error occurs.
    /// </summary>
    public class CertificateValidationEventArgs : EventArgs
    {
        #region Constructors
        /// <summary>
        /// Creates a new instance.
        /// </summary>
        internal CertificateValidationEventArgs(ServiceResult error, X509Certificate2 certificate)
        {
            m_error = error;
            m_certificate = certificate;
        }
        #endregion

        #region Public Properties
        /// <summary>
        /// The error that occurred.
        /// </summary>
        public ServiceResult Error => m_error;

        /// <summary>
        /// The certificate.
        /// </summary>
        public X509Certificate2 Certificate => m_certificate;

        /// <summary>
        /// Whether the current error reported for
        /// a certificate should be accepted and suppressed.
        /// </summary>
        public bool Accept
        {
            get => m_accept;
            set => m_accept = value;
        }

        /// <summary>
        /// Whether all the errors reported for
        /// a certificate should be accepted and suppressed.
        /// </summary>
        public bool AcceptAll
        {
            get => m_acceptAll;
            set => m_acceptAll = value;
        }

        /// <summary>
        /// The custom error message from the application.
        /// </summary>
        public string ApplicationErrorMsg
        {
            get { return m_applicationErrorMsg; }
            set { m_applicationErrorMsg = value; }
        }
        #endregion

        #region Private Fields
        private ServiceResult m_error;
        private X509Certificate2 m_certificate;
        private bool m_accept;
        private bool m_acceptAll;
        private string m_applicationErrorMsg;
        #endregion
    }

    /// <summary>
    /// Used to handled certificate validation errors.
    /// </summary>
    public delegate void CertificateValidationEventHandler(CertificateValidator sender, CertificateValidationEventArgs e);
    #endregion

    #region CertificateUpdateEventArgs Class
    /// <summary>
    /// The event arguments provided when a certificate validation error occurs.
    /// </summary>
    public class CertificateUpdateEventArgs : EventArgs
    {
        #region Constructors
        /// <summary>
        /// Creates a new instance.
        /// </summary>
        internal CertificateUpdateEventArgs(
            SecurityConfiguration configuration,
            ICertificateValidator validator)
        {
            SecurityConfiguration = configuration;
            CertificateValidator = validator;
        }
        #endregion

        #region Public Properties
        /// <summary>
        /// The new security configuration.
        /// </summary>
        public SecurityConfiguration SecurityConfiguration { get; private set; }
        /// <summary>
        /// The new certificate validator.
        /// </summary>
        public ICertificateValidator CertificateValidator { get; private set; }

        #endregion
    }

    /// <summary>
    /// Used to handle certificate update events.
    /// </summary>
    public delegate void CertificateUpdateEventHandler(CertificateValidator sender, CertificateUpdateEventArgs e);

    #endregion

}<|MERGE_RESOLUTION|>--- conflicted
+++ resolved
@@ -1005,10 +1005,7 @@
                             chainIncomplete = true;
                             isIssuerTrusted = false;
                             break;
-<<<<<<< HEAD
-=======
-
->>>>>>> 36f1ef66
+
                         case X509ChainStatusFlags.NotSignatureValid:
                             var result = ServiceResult.Create(
                                 StatusCodes.BadCertificateInvalid,
