/* ========================================================================
 * Copyright (c) 2005-2020 The OPC Foundation, Inc. All rights reserved.
 *
 * OPC Foundation MIT License 1.00
 * 
 * Permission is hereby granted, free of charge, to any person
 * obtaining a copy of this software and associated documentation
 * files (the "Software"), to deal in the Software without
 * restriction, including without limitation the rights to use,
 * copy, modify, merge, publish, distribute, sublicense, and/or sell
 * copies of the Software, and to permit persons to whom the
 * Software is furnished to do so, subject to the following
 * conditions:
 * 
 * The above copyright notice and this permission notice shall be
 * included in all copies or substantial portions of the Software.
 * THE SOFTWARE IS PROVIDED "AS IS", WITHOUT WARRANTY OF ANY KIND,
 * EXPRESS OR IMPLIED, INCLUDING BUT NOT LIMITED TO THE WARRANTIES
 * OF MERCHANTABILITY, FITNESS FOR A PARTICULAR PURPOSE AND
 * NONINFRINGEMENT. IN NO EVENT SHALL THE AUTHORS OR COPYRIGHT
 * HOLDERS BE LIABLE FOR ANY CLAIM, DAMAGES OR OTHER LIABILITY,
 * WHETHER IN AN ACTION OF CONTRACT, TORT OR OTHERWISE, ARISING
 * FROM, OUT OF OR IN CONNECTION WITH THE SOFTWARE OR THE USE OR
 * OTHER DEALINGS IN THE SOFTWARE.
 *
 * The complete license agreement can be found here:
 * http://opcfoundation.org/License/MIT/1.00/
 * ======================================================================*/

using System;
using System.Security.Cryptography.X509Certificates;
using System.Security.Cryptography;
using System.IO;
using System.Text;

namespace Opc.Ua.Security.Certificates
{
    /// <summary>
    /// Write certificate/crl data in PEM format.
    /// </summary>
    public static partial class PEMWriter
    {
#region Public Methods
        /// <summary>
        /// Returns a byte array containing the CRL in PEM format.
        /// </summary>
        public static byte[] ExportCRLAsPEM(byte[] crl)
        {
            return EncodeAsPEM(crl, "X509 CRL");
        }

        /// <summary>
        /// Returns a byte array containing the CSR in PEM format.
        /// </summary>
        public static byte[] ExportCSRAsPEM(byte[] csr)
        {
            return EncodeAsPEM(csr, "CERTIFICATE REQUEST");
        }

        /// <summary>
        /// Returns a byte array containing the cert in PEM format.
        /// </summary>
        public static byte[] ExportCertificateAsPEM(X509Certificate2 certificate)
        {
            return EncodeAsPEM(certificate.RawData, "CERTIFICATE");
        }

#if NETSTANDARD2_1 || NET5_0_OR_GREATER
        /// <summary>
        /// Returns a byte array containing the public key in PEM format.
        /// </summary>
        public static byte[] ExportPublicKeyAsPEM(
            X509Certificate2 certificate
            )
        {
            byte[] exportedPublicKey = null;
            using (RSA rsaPublicKey = certificate.GetRSAPublicKey())
            {
                exportedPublicKey = rsaPublicKey.ExportSubjectPublicKeyInfo();
            }
            return EncodeAsPEM(exportedPublicKey, "PUBLIC KEY");
        }

        /// <summary>
        /// Returns a byte array containing the RSA private key in PEM format.
        /// </summary>
        public static byte[] ExportRSAPrivateKeyAsPEM(
            X509Certificate2 certificate)
        {
            byte[] exportedRSAPrivateKey = null;
            using (RSA rsaPrivateKey = certificate.GetRSAPrivateKey())
            {
                // write private key as PKCS#1
                exportedRSAPrivateKey = rsaPrivateKey.ExportRSAPrivateKey();
            }
            return EncodeAsPEM(exportedRSAPrivateKey, "RSA PRIVATE KEY");
        }

        /// <summary>
        /// Returns a byte array containing the ECDsa private key in PEM format.
        /// </summary>
        public static byte[] ExportECDsaPrivateKeyAsPEM(
            X509Certificate2 certificate)
        {
            byte[] exportedECPrivateKey = null;
            using (ECDsa ecdsaPrivateKey = certificate.GetECDsaPrivateKey())
            {
                // write private key as PKCS#1
                exportedECPrivateKey = ecdsaPrivateKey.ExportECPrivateKey();
            }
            return EncodeAsPEM(exportedECPrivateKey, "EC PRIVATE KEY");
        }

        /// <summary>
        /// Returns a byte array containing the private key in PEM format.
        /// </summary>
        public static byte[] ExportPrivateKeyAsPEM(
            X509Certificate2 certificate,
            string password = null
            )
        {
            byte[] exportedPkcs8PrivateKey = null;
            using (RSA rsaPrivateKey = certificate.GetRSAPrivateKey())
            {
                if (rsaPrivateKey != null)
                {
                    // write private key as PKCS#8
                    exportedPkcs8PrivateKey = String.IsNullOrEmpty(password) ?
                        rsaPrivateKey.ExportPkcs8PrivateKey() :
                        rsaPrivateKey.ExportEncryptedPkcs8PrivateKey(password.ToCharArray(),
                            new PbeParameters(PbeEncryptionAlgorithm.TripleDes3KeyPkcs12, HashAlgorithmName.SHA1, 2000));
                }
                else
                {
                    using (ECDsa ecdsaPrivateKey = certificate.GetECDsaPrivateKey())
                    {
                        if (ecdsaPrivateKey != null)
                        {
                            // write private key as PKCS#8
                            exportedPkcs8PrivateKey = String.IsNullOrEmpty(password) ?
                            ecdsaPrivateKey.ExportPkcs8PrivateKey() :
                            ecdsaPrivateKey.ExportEncryptedPkcs8PrivateKey(password.ToCharArray(),
                                new PbeParameters(PbeEncryptionAlgorithm.TripleDes3KeyPkcs12, HashAlgorithmName.SHA1, 2000));
                        }
                    }
                }
            }

            return EncodeAsPEM(exportedPkcs8PrivateKey,
                String.IsNullOrEmpty(password) ? "PRIVATE KEY" : "ENCRYPTED PRIVATE KEY");
        }
<<<<<<< HEAD
#endregion
=======
#endif
        #endregion
>>>>>>> d7e43e9f

#region Private Methods
        private static byte[] EncodeAsPEM(byte[] content, string contentType)
        {
            if (content == null) throw new ArgumentNullException(nameof(content));
            if (String.IsNullOrEmpty(contentType)) throw new ArgumentNullException(nameof(contentType));

            const int LineLength = 64;
            string base64 = Convert.ToBase64String(content);
            using (TextWriter textWriter = new StringWriter())
            {
                textWriter.WriteLine("-----BEGIN {0}-----", contentType);
                while (base64.Length > LineLength)
                {
#if NETSTANDARD2_1 || NET5_0_OR_GREATER
                    textWriter.WriteLine(base64.AsSpan(0, LineLength));
#else
                    textWriter.WriteLine(base64.Substring(0, LineLength));
#endif
                    base64 = base64.Substring(LineLength);
                }
                textWriter.WriteLine(base64);
                textWriter.WriteLine("-----END {0}-----", contentType);
                return Encoding.ASCII.GetBytes(textWriter.ToString());
            }
        }
        #endregion
    }
}<|MERGE_RESOLUTION|>--- conflicted
+++ resolved
@@ -40,7 +40,7 @@
     /// </summary>
     public static partial class PEMWriter
     {
-#region Public Methods
+        #region Public Methods
         /// <summary>
         /// Returns a byte array containing the CRL in PEM format.
         /// </summary>
@@ -149,14 +149,10 @@
             return EncodeAsPEM(exportedPkcs8PrivateKey,
                 String.IsNullOrEmpty(password) ? "PRIVATE KEY" : "ENCRYPTED PRIVATE KEY");
         }
-<<<<<<< HEAD
-#endregion
-=======
 #endif
         #endregion
->>>>>>> d7e43e9f
 
-#region Private Methods
+        #region Private Methods
         private static byte[] EncodeAsPEM(byte[] content, string contentType)
         {
             if (content == null) throw new ArgumentNullException(nameof(content));
